--- conflicted
+++ resolved
@@ -1,170 +1,83 @@
-# NBA Player Predictions — End-to-End (R + Python)
+# 🏀 NBA Player Stat Prediction
 
-Portfolio project that builds a daily NBA player-level prediction dataset and a Shiny app to explore it.  
-Data is gathered and engineered in **R** (hoopR) and **Python** (nba_api + custom pipeline), modeled with a **Bayesian-style neural network**, and scheduled on Windows via **Task Scheduler**.
+Predict per-game NBA player stats to gain an edge in **sports betting**, **fantasy sports**, and **basketball analytics**.
 
-> **Status:** designed to run daily during the NBA season (Oct 21 – Jun 22) and skip the offseason.
+This project integrates advanced machine learning, temporal validation, player clustering, and model stacking. A **Shiny app** provides interactive access to predictions and model insights.
 
 ---
 
-## Highlights
+## 📌 Project Goals
 
-- **Automated data refresh (R):** pulls player box scores, schedule, and builds lineup/on-off features; guarded by a month/day season window.
-- **Feature & model pipeline (Python):** scraping/assembly → feature engineering → clustering → preprocessing → BNN training.
-- **Daily predictions:** generates `predictions/nba_predictions_YYYY-MM-DD.parquet` for upcoming games; Shiny app hot-reloads.
-- **Launchers for production:** small wrapper scripts handle season windows, logs, and lock files to avoid overlapping runs.
-- **Shiny UI:** dark theme, sortable/filterable tables, and a lightweight implied-probability calculator.
+- Forecast individual player stats (points, rebounds, assists, etc.) for upcoming NBA games
+- Generate predictive features using rolling averages, trends, and opponent metrics
+- Create a full ML pipeline including preprocessing, PCA, clustering, regression, classification, and stacking
+- Serve results via a user-friendly web app
 
 ---
 
-## Repository layout
+## 🎯 Target Stats
 
-```
-.
-├─ R_Scripts/
-│  ├─ update_nba_data.R              # Pulls hoopR data; builds lineup/on-off; writes parquet datasets/
-│  └─ launch_update_nba_data.R       # Season guard + logs + lock; calls update_nba_data.R (Task Scheduler)
-│
-├─ Python_Scripts/                   # (or project root, depending on your layout)
-│  ├─ scraping_loading.py            # Scrapes advanced data, merges with hoopR gamelogs + injuries, light FE
-│  ├─ feature_engineering.py         # Main feature engineering block
-│  ├─ clustering.py                  # KMeans clustering; adds cluster label as a feature
-│  ├─ preprocessing.py               # Train/test split, imputers, encoding, pipelines, scalers
-│  ├─ bnn.py                         # Bayesian-like NN (MC dropout for quantiles)
-│  ├─ run_pipeline.py                # Orchestrates training end-to-end
-│  ├─ nba_predictions.py             # Loads artifacts; produces daily predictions parquet (with Odds filter)
-│  └─ launch_nba_predictions.py      # Season guard + logs + lock; calls nba_predictions.py (Task Scheduler)
-│
-├─ app.R                             # Shiny app; reactive polling for predictions + metrics (parquet)
-├─ datasets/                         # Outputs from data refresh (e.g., gamelogs, schedule, on/off)
-├─ predictions/                      # Daily predictions parquet (nba_predictions_YYYY-MM-DD.parquet)
-├─ logs/                             # Timestamped logs + latest copy from launchers
-└─ README.md
-```
+- Points  
+- Rebounds  
+- Assists  
+- Steals  
+- Blocks  
+- 3PT Field Goals Made
 
 ---
 
-## How the pipeline runs (daily)
+## 🧠 Methodology Overview
 
-1) **Data refresh (R)**  
-   - `R_Scripts/update_nba_data.R`  
-     - Pulls player gamelogs via **hoopR**.  
-     - Builds upcoming **schedule**.  
-     - Derives **lineup stints** and **on/off** summaries (parallelized).  
-     - Writes parquet files in `datasets/`.
+### 🔧 Data Processing
+- NBA gamelogs from 2022 onward (`.parquet` format)
+- Filter players with ≥20 games and > 0 minutes per game
+- Downcasting types for memory efficiency
+- Remove DNP and missing targets
 
-   - `R_Scripts/launch_update_nba_data.R`  
-     - Season window (month/day only), timestamped logs in `logs/`, and a lightweight lock file (prevents overlap).  
-     - Called by **Windows Task Scheduler** every morning.
+### 🏗️ Feature Engineering
+- Exponentially Weighted Moving Average stats (span of 4 and 9): mean, std, z-score, momentum, etc.
+- Whether a player's starter teammate is injured coming into the game via StatSurge NBA Injury Database
+- Trend slope, and R² via linear regression
+- Hot/Cold streak indicators
+- Categorical encoding and missing data flagging
 
-2) **Modeling & predictions (Python)**  
-   - `scraping_loading.py` assembles a unified dataframe (nba_api + hoopR + injury flags).  
-   - `feature_engineering.py` derives features; `clustering.py` adds a KMeans cluster label.  
-   - `preprocessing.py` builds pipelines (imputers/encoders/scalers); `bnn.py` defines a Bayesian-style NN (MC dropout).  
-   - `run_pipeline.py` trains the model; artifacts saved under `models/` and `pipelines/`.  
-   - `nba_predictions.py` loads artifacts, scores upcoming games, filters by available props, and saves **`predictions/nba_predictions_YYYY-MM-DD.parquet`**.  
-   - `launch_nba_predictions.py` wraps the run for scheduling (season window, logs, lock).
+### 📉 Dimensionality Reduction + Clustering
+- Apply PCA on player-season summaries
+- K-Means clustering
+- Use cluster labels as model features
 
-3) **Shiny app**  
-   - `app.R` reads:
-     - `predictions/nba_predictions_YYYY-MM-DD.parquet` via **reactivePoll** (detects new day/mtime/size).
-     - `datasets/Evaluation_Metrics.parquet` via **reactiveFileReader**.  
-   - No republish needed day-to-day; the app picks up the latest parquet.
-
----
-
-## Quickstart
-
-> This project uses both **R** and **Python**. Any recent R (≥4.3) and Python (≥3.9) is fine.
-
-### R setup
-
-<<<<<<< HEAD
-```r
-# From an R console:
-install.packages(c("dplyr","arrow","hoopR","lubridate","tidyr","data.table","purrr","stringr","tibble","parallel"))
-```
-=======
 ### 🔁 Model Stack
 1. **Regression Layer:** Linear models for continuous prediction on player box score statistics
 2. **Classification Layer:** Predict binned outcomes, then calibrate and add predicted bins and probabilities
 3. **Explosive Game Classification Layer:** Predict whether a player will score more than 30 points or not, then calibrate and add predicted label and probabilities
 4. **Meta Model:** Final prediction via stacked features
->>>>>>> fad978cc
 
-Run once at the project root to populate `datasets/`:
-
-```bash
-Rscript R_Scripts/update_nba_data.R
-```
-
-### Python setup
-
-Create/activate an environment, then:
-
-```bash
-pip install numpy pandas pyarrow joblib scikit-learn torch unidecode nba_api
-# (plus any others used in your scripts)
-```
-
-Train models:
-
-```bash
-python Python_Scripts/run_pipeline.py
-```
-
-Generate daily predictions (writes to `predictions/`):
-
-```bash
-python Python_Scripts/nba_predictions.py
-```
-
-> **Note:** any secrets (e.g., Odds API) should be managed outside the repo. Do not commit keys.
-
-### Shiny app
-
-Run locally:
-
-```r
-# from project root
-shiny::runApp("app.R")
-```
-
-Environment overrides (optional):
-
-- `PREDICTIONS_DIR` (default: `predictions`)
-- `METRICS_PATH` (default: `datasets/Evaluation_Metrics.parquet`)
+### 🧪 Evaluation
+- Final Metrics: RMSE, MAE, R², Pinball Loss (α=0.1 and α=0.9)
 
 ---
 
-## Windows Task Scheduler (daily, in-season only)
+## 💻 Shiny App: [NBA Prediction Tool](https://jmotta31.shinyapps.io/NBA_Prediction_Tool/)
 
-Create **two** daily tasks (one for R data refresh, one for Python predictions). Each task:
-
-- **Trigger:** Daily at a morning time you prefer.  
-- **Action → Start a program:**
-  - **Program/script:** `"<path to Rscript.exe>"` or `"<path to python.exe>"`
-  - **Add arguments:** `"<full path to launcher>"`  
-    - R: `"...\R_Scripts\launch_update_nba_data.R"`
-    - Py: `"...\Python_Scripts\launch_nba_predictions.py"`
-  - **Start in:** `"<project root>"` (e.g., `C:\Users\...\NBA_Prediction_Tool`)
-- **Run whether user is logged on or not**
-- **Run with highest privileges** (if needed for paths)
-
-The launchers handle:
-- **Season window:** Oct 21–Dec 31 and Jan 1–Jun 22 (month/day only).
-- **Lock file:** avoids overlapping runs.
-- **Logs:** timestamped files under `logs/` plus a `data_refresh_latest.log` or similar copy.
+### App Features:
+- 📋 **Prediction Table**: View predicted player stats with a column selector
+- 🎯 **Betting Edge Tool**: Enter odds to compute implied probabilities and model-based edge
+- 📊 **Evaluation Dashboard**: Displays key performance metrics
 
 ---
 
-## Modeling notes (BNN)
+## 🛠 Tech Stack
 
-<<<<<<< HEAD
-- The network in `bnn.py` uses **MC dropout** at inference to approximate predictive uncertainty.  
-- Quantile outputs (e.g., 10th/50th/90th) enable **prediction intervals** per target (Points, Assists, Rebounds, 3PTM, Steals, Blocks).  
-- `clustering.py` provides a **player cluster label** (KMeans on PCA-compressed stats) as an additional feature so the model can learn archetypes.
-=======
+**Python (ML Pipeline):**  
+- `scikit-learn`, `xgboost`, `pandas`, `numpy`, `joblib`, `matplotlib`, `seaborn`
+
+**R (Web App):**  
+- `shiny`, `reactable`, `tidyverse`
+
+---
+
+## 📁 Directory Structure
+
 ```bash
 NBA_Stat_Pred/
 ├── NBA_Stat_Pred.py             # Main model training pipeline
@@ -174,61 +87,31 @@
 ├── www/                         # Images used in the app
 └── README.md                    # Project documentation
 ```
->>>>>>> fad978cc
 
----
+## Disclaimer
 
-## Shiny behavior
+This project provides predictive models for NBA player performance and is intended for **entertainment and informational purposes only**, including potential use in sports betting contexts.
 
-- **Predictions table** is driven by a `reactivePoll` keyed on **path + mtime + size** so the UI refreshes when a new-day parquet lands or the current file is rewritten.  
-- **Metrics** use `reactiveFileReader` and refresh daily.  
-- No redeploy needed; app reads the freshest files from disk.
+However, **no prediction is guaranteed**, and betting always carries financial risk. The author makes **no representations or warranties** regarding the accuracy, reliability, or profitability of the models or predictions.
 
----
+By using this project, you acknowledge that any betting decisions you make are **at your own risk**, and the author is **not liable** for any losses or damages arising from use of this code or its outputs.
 
-## Disclaimers
+Use responsibly and follow all local laws and regulations related to sports wagering.
 
-- This project is for **portfolio and educational purposes**.  
-- The predictions and any betting-related outputs are **not financial advice**.  
-- Use responsibly and in accordance with local laws.
+## License
 
----
+This project is not licensed for public use or redistribution.  
+All rights reserved © Jack Motta 2025.
 
-## License recommendation
+The source code in this repository is proprietary.  
+Unauthorized use, copying, or distribution is prohibited.
 
-Use **Apache License 2.0**. It:
-- **Requires attribution** (prevents others from claiming the code as theirs),
-- Includes a **broad “AS IS” disclaimer** (limits liability),
-- Adds a **patent grant** (more protection).
+## Data Sources & Dependencies
 
-Create a file named `LICENSE` with the standard Apache-2.0 text and a copyright line like:
+This project uses external data and tools under their respective terms and licenses:
 
-```
-Copyright (c) 2025 Jack Motta
-Licensed under the Apache License, Version 2.0 (the "License");
-you may not use this file except in compliance with the License.
-```
+- [Odds API](https://the-odds-api.com/) — used under their Terms of Service, solely to filter out players with no available upcoming betting props. No odds data is displayed or redistributed.
+- [StatSurge NBA Injury Database](https://statsurge.substack.com/) — data ownership and licensing remain with the original authors.
+- [HoopR](https://github.com/rtelmore/hoopR) — used under the MIT License.
 
-(If you prefer something shorter, **MIT** is fine too and also includes a warranty disclaimer, but Apache-2.0 is generally stronger for attribution + patent coverage.)
-
----
-
-## Repo hygiene
-
-Add a `.gitignore` for R and Python artifacts (parquets/logs/models):
-
-```
-/datasets/
-/predictions/
-/logs/
-/models/
-/pipelines/
-.Rhistory
-.Rproj.user/
-__pycache__/
-*.pyc
-.env
-*.parquet
-```
-
-Do **not** commit API keys or private data.+This project does not redistribute or resell any proprietary data. All rights to external datasets remain with their respective owners.